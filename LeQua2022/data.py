--- conflicted
+++ resolved
@@ -233,25 +233,7 @@
 
 
 
-<<<<<<< HEAD
-# r = ResultSubmission(['negative', 'positive'])
-# from tqdm import tqdm
-# for i in tqdm(range(1000), total=1000):
-#     r.add(f'dev_sample_{i}.txt', np.asarray([0.5, 0.5]))
-# r.dump('./path.csv')
-
-# r = ResultSubmission.load('./data/T1A/public/dummy_submission.csv')
-# t = ResultSubmission.load('./data/T1A/public/dummy_submission (copy).csv')
-# print(r.df)
-# print(r.get('dev_sample_10.txt'))
-# print(evaluate_submission(r, t))
-
-# s = ResultSubmission.load('./data/T1A/public/dummy_submission.csv')
-#
-# print(s)
-=======
->>>>>>> 9c7c71f6
-
-
-
-
+
+
+
+
